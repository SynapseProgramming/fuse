--- conflicted
+++ resolved
@@ -136,8 +136,6 @@
   set_target_properties(test_absolute_constraint
     PROPERTIES
       CXX_STANDARD 17
-<<<<<<< HEAD
-=======
       CXX_STANDARD_REQUIRED YES
   )
 
@@ -164,7 +162,6 @@
   set_target_properties(test_absolute_orientation_2d_stamped_constraint
     PROPERTIES
       CXX_STANDARD 17
->>>>>>> 602d436d
       CXX_STANDARD_REQUIRED YES
   )
 
